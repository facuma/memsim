# Memsim

Herramienta de simulación de memoria para planificación de procesos y administración de particiones.

## Instalación

1. Instala Poetry si aún no lo tienes:
   ```bash
   curl -sSL https://install.python-poetry.org | python3 -
   ```

2. Instala el proyecto en modo editable:
   ```bash
   poetry install
   ```

## Uso

### Interfaz de línea de comandos

Ejecuta simulaciones desde la CLI:

```bash
# Simulación básica registrando solo eventos relevantes
python -m memsim --csv examples/processes_example.csv --tick-log events

# Simulación detallada registrando cada tick
python -m memsim --csv examples/processes_example.csv --tick-log ticks

# Simulación con bitácora de depuración (muestra decisiones internas)
python -m memsim --csv examples/processes_example.csv --tick-log events --log-level DEBUG

# Simulación sin mostrar estados intermedios
python -m memsim --csv examples/processes_example.csv --tick-log none

# Salida sin encabezados (útil para automatización)
python -m memsim --csv examples/processes_example.csv --tick-log events --no-header

# Ejecución interactiva tick a tick
python -m memsim --csv examples/processes_example.csv --interactive
<<<<<<< HEAD
```

### Interfaz gráfica de usuario (GUI)

La aplicación también cuenta con una interfaz Tkinter que permite cargar un CSV, inicializar la simulación y avanzar tick a tick o hasta el próximo evento significativo.

```bash
# Ejecutar la GUI directamente
python -m memsim.gui

# O bien, usando Poetry
poetry run python -m memsim.gui
```

En Windows puedes crear un acceso directo que ejecute `python -m memsim.gui` o empaquetar el programa con PyInstaller para distribuir un `.exe`.

### Creación de ejecutable en Windows con PyInstaller

Con PyInstaller es posible generar un ejecutable autónomo que incluya la GUI y acepte un CSV proporcionado por el usuario:

```bash
poetry run pyinstaller -F -n memsim_gui src/memsim/gui.py
```

El binario quedará en `dist/memsim_gui.exe`. Puedes distribuirlo tal cual o integrarlo en un instalador (por ejemplo, Inno Setup). Asegúrate de incluir los ejemplos de CSV o indicar que el usuario debe seleccionar su propio archivo al abrir la aplicación.

=======
```

>>>>>>> 5fb5d5e9
### Modo interactivo

Con la opción `--interactive` la simulación se inicializa y queda a la espera de entradas del usuario:

- `Enter`: avanza un único tick y muestra el estado actualizado.
- `s`: salta hasta el siguiente tick con un evento significativo (llegada, expulsión, terminación o desuspensión) e indica cuántos ticks fueron agregados automáticamente.
- `q`: finaliza el modo interactivo y ejecuta el resto de ticks de forma automática antes de mostrar el resumen.

Todos los mensajes del modo interactivo están localizados en español para facilitar su uso en clases y demostraciones.

### Opciones de la CLI

- `--csv RUTA`: Ruta al archivo CSV con la definición de procesos (obligatorio).
- `--tick-log {none,events,ticks}`: Nivel de detalle al reproducir la bitácora (predeterminado: `none`).
  - `none`: No se muestran estados intermedios.
  - `events`: Se muestran únicamente los ticks con eventos relevantes.
  - `ticks`: Se muestra cada tick de la simulación.
- `--log-level {INFO,DEBUG}`: Nivel de detalle de los mensajes informativos (predeterminado: `INFO`).
  - `INFO`: Mensajes generales.
  - `DEBUG`: Mensajes detallados sobre admisión, asignación y desalojos.
- `--no-header`: Omite los encabezados de las tablas finales.
- `--interactive`: Activa la ejecución tick a tick descrita anteriormente.

### Ejemplo de salida

```
--- Tick 0 ---
t=0 | CPU: pid=1
Memoria:
  id  inicio  tamaño  pid  frag  libre
  --  ------  ------  ---  ----  -----
  P1    100      250    1   186     No
  P2    350      150  ---     0    Sí
  P3    500       50  ---     0    Sí
Listos:
  (vacío)
Listos_suspendidos:
  (vacío)

Resultados por proceso:
pid  arrival  burst  start_time  finish_time  turnaround  wait
---  -------  -----  ----------  -----------  ----------  ----
  1        0      5           0            5           5     0
  2        2      8           2           10           8     0

Resumen:
Tiempo promedio de turnaround: 6.50
Tiempo promedio de espera: 0.00
Throughput: 0.4000 procesos/unidad de tiempo
Tiempo total de simulación: 10
```

## Pruebas

Ejecuta la batería de pruebas con:
```bash
poetry run pytest
```

## Estructura del proyecto

- `src/memsim/`: Código fuente principal del paquete.
- `tests/`: Casos de prueba automatizados.
- `examples/`: Archivos CSV de ejemplo para ejecutar simulaciones.<|MERGE_RESOLUTION|>--- conflicted
+++ resolved
@@ -38,7 +38,7 @@
 
 # Ejecución interactiva tick a tick
 python -m memsim --csv examples/processes_example.csv --interactive
-<<<<<<< HEAD
+
 ```
 
 ### Interfaz gráfica de usuario (GUI)
@@ -65,10 +65,10 @@
 
 El binario quedará en `dist/memsim_gui.exe`. Puedes distribuirlo tal cual o integrarlo en un instalador (por ejemplo, Inno Setup). Asegúrate de incluir los ejemplos de CSV o indicar que el usuario debe seleccionar su propio archivo al abrir la aplicación.
 
-=======
+
 ```
 
->>>>>>> 5fb5d5e9
+
 ### Modo interactivo
 
 Con la opción `--interactive` la simulación se inicializa y queda a la espera de entradas del usuario:
@@ -92,7 +92,7 @@
 - `--no-header`: Omite los encabezados de las tablas finales.
 - `--interactive`: Activa la ejecución tick a tick descrita anteriormente.
 
-### Ejemplo de salida
+### Ejemplo de salid
 
 ```
 --- Tick 0 ---
